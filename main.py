"""
main.py
--------
Streamlit dashboard combining:
- 🌦️ Weather forecast (from weather.py)
- 🚆 Train status and departures (from trains_display.py)
- 🛣️ Road and weather map (from roads_display.py)
- 🌧️ Live rain radar (Sataako.fi embed)

Behavior:
- Weather summary shows Paippinen daylight info and 4-hour forecast blocks for Järvenpää and Helsinki.
- Trains render immediately on first run.
- After trains are shown, the app triggers one rerun to load the roads map.
- Compact layout (minimal whitespace).
"""

import json
import os
import textwrap
from datetime import datetime

import streamlit as st

# ----------------------------
# 1) PAGE CONFIG
# ----------------------------
st.set_page_config(
    page_title="Commute Dashboard",
    page_icon="🚉",
    layout="wide",
)

# ----------------------------
# 2) GLOBAL CSS — tighten layout
# ----------------------------
st.markdown(
    """
    <style>
        .block-container {
            padding-top: 1.3rem !important;
            padding-bottom: 0.8rem !important;
        }
        h3, .stMarkdown h3 {
            margin-top: 0.4rem !important;
            margin-bottom: 0.4rem !important;
        }
        hr {
            margin-top: 0.4rem !important;
            margin-bottom: 0.4rem !important;
        }
        div[data-testid="stVerticalBlock"] {
            padding-top: 0rem !important;
            padding-bottom: 0rem !important;
        }
        .sun-card {
            background: #f5f7fb;
            border-radius: 0.75em;
            border: 1px solid rgba(48, 69, 98, 0.15);
            padding: 0.8em 1em;
            margin-bottom: 0.8em;
        }
        .sun-card h4 {
            margin: 0 0 0.4em 0;
            font-size: 1em;
            font-weight: 700;
        }
        .sun-card .sun-grid {
            display: flex;
            gap: 1.2em;
            flex-wrap: wrap;
        }
        .sun-card .sun-item {
            display: flex;
            flex-direction: column;
            font-size: 0.85em;
            color: #304562;
        }
        .sun-card .sun-item span {
            font-weight: 600;
            margin-bottom: 0.15em;
        }
        .forecast-card {
            background: #ffffff;
            border: 1px solid rgba(48, 69, 98, 0.12);
            border-radius: 0.75em;
            padding: 0.7em 0.85em;
            height: 100%;
        }
        .forecast-title {
            font-weight: 700;
            font-size: 1em;
            margin-bottom: 0.4em;
            text-align: center;
        }
        .forecast-range {
            font-size: 0.75em;
            color: #61728c;
            text-align: center;
            margin-bottom: 0.4em;
        }
        .forecast-row {
            display: grid;
            grid-template-columns: 1.3fr 0.9fr 1.8fr 1fr 1fr 1fr;
            align-items: center;
            gap: 0.4em;
            padding: 0.35em 0.2em;
            border-top: 1px solid rgba(0, 0, 0, 0.05);
            font-size: 0.78em;
        }
        .forecast-row:first-of-type {
            border-top: none;
<<<<<<< HEAD
        }
        .forecast-time {
            font-weight: 600;
            color: #1c2d44;
        }
=======
        }
        .forecast-time {
            font-weight: 600;
            color: #1c2d44;
        }
>>>>>>> 8de4c6f1
        .forecast-icon {
            display: flex;
            justify-content: center;
            align-items: center;
        }
        .forecast-icon img {
            width: 32px;
            height: 32px;
        }
        .forecast-icon .fallback-icon {
            font-size: 1.3em;
        }
        .forecast-desc {
            color: #304562;
        }
        .forecast-metric {
            text-align: right;
            color: #1f3650;
            font-feature-settings: "tnum";
        }
    </style>
    """,
    unsafe_allow_html=True,
)

st.title("🚆 Ainola Commute Dashboard")

# ----------------------------
# 3) WEATHER SUMMARY (TOP)
# ----------------------------
try:
    from weather import daylight_summary, interval_forecast

    config_path = os.path.join(os.path.dirname(__file__), "config.json")
    config = {}
    if os.path.exists(config_path):
        with open(config_path, "r", encoding="utf-8") as f:
            config = json.load(f)

    home_coords = config.get("HOME_COORDS", {})
    if home_coords:
        sun_info = daylight_summary(home_coords.get("lat"), home_coords.get("lon"))
        sunrise = sun_info.get("sunrise") or "—"
        sunset = sun_info.get("sunset") or "—"
        day_length = sun_info.get("day_length") or "—"
        sun_html = f"""
        <div class="sun-card">
            <h4>☀️ Paippinen daylight today</h4>
            <div class="sun-grid">
                <div class="sun-item"><span>Sunrise</span>{sunrise}</div>
                <div class="sun-item"><span>Sunset</span>{sunset}</div>
                <div class="sun-item"><span>Day length</span>{day_length}</div>
            </div>
        </div>
        """
        st.markdown(sun_html, unsafe_allow_html=True)

    def render_interval_card(column, title, place):
        data, error = interval_forecast(place)
        if error:
            column.error(error)
            return

        intervals = data.get("intervals", [])
        if not intervals:
            column.warning("No forecast data available.")
            return

        start = data.get("start")
        end = data.get("end")
        range_str = ""
        if start and end:
            range_str = f"{start.strftime('%a %d.%m %H:%M')} → {end.strftime('%a %d.%m %H:%M')}"

        def fmt_val(value, unit):
            if value is None:
                return "—"
            return f"{value:.1f} {unit}"

        rows_html = []
        for item in intervals:
            icon_html = (
                f"<img src='{item['icon_url']}' alt='{item['symbol_description']}' />"
                if item.get("icon_url")
                else "<span class='fallback-icon'>☁️</span>"
            )
            label = item.get("label", "")
            desc = item.get("symbol_description", "")
            temp_text = fmt_val(item.get("temperature_c"), "°C")
            rain_text = fmt_val(item.get("precip_mm"), "mm/h")
            wind_text = fmt_val(item.get("wind_ms"), "m/s")

            row_html = textwrap.dedent(
                f"""
                <div class="forecast-row">
                    <div class="forecast-time">{label}</div>
                    <div class="forecast-icon">{icon_html}</div>
                    <div class="forecast-desc">{desc}</div>
                    <div class="forecast-metric">{temp_text}</div>
                    <div class="forecast-metric">{rain_text}</div>
                    <div class="forecast-metric">{wind_text}</div>
                </div>
                """
            ).strip()
            rows_html.append(row_html)

        card_html = (
            "<div class=\"forecast-card\">"
            f"<div class=\"forecast-title\">{title}</div>"
            f"<div class=\"forecast-range\">{range_str}</div>"
            "<div class=\"forecast-rows\">"
            f"{''.join(rows_html)}"
            "</div>"
            "</div>"
        )
        column.markdown(card_html, unsafe_allow_html=True)

    cols = st.columns(2)
    render_interval_card(cols[0], "Järvenpää – 4h forecast blocks", "Järvenpää")
    render_interval_card(cols[1], "Helsinki – 4h forecast blocks", "Helsinki")

    timestamp = datetime.now().strftime("%H:%M")
    st.markdown(
        f"<p style='font-size:0.85em;color:gray;text-align:center;'>Updated at {timestamp}</p>",
        unsafe_allow_html=True,
    )

except Exception as e:
    st.warning(f"⚠️ Weather forecast unavailable: {e}")

# ----------------------------
# 4) TRAINS SECTION (IMMEDIATE)
# ----------------------------
with st.spinner("Loading live train data..."):
    try:
        from trains_display import render_trains_html
        trains_html = render_trains_html()
        st.components.v1.html(trains_html, height=550, scrolling=True)
    except Exception as e:
        st.error(f"❌ Failed to load train section: {e}")

st.markdown("<hr style='margin:0.4em 0; border: 1px solid #ccc;'>", unsafe_allow_html=True)

# ----------------------------
# 5) ROADS SECTION (DEFERRED LOAD)
# ----------------------------
if "phase" not in st.session_state:
    st.session_state.phase = 0

@st.cache_data(ttl=300)
def get_roads_html():
    """Build and return the Folium map HTML (cached for 5 min)."""
    from roads_display import m as roads_map
    return roads_map._repr_html_()

if st.session_state.phase == 0:
    st.info("Loading roads and sensors…")
    st.session_state.phase = 1
    st.rerun()
else:
    with st.spinner("Fetching road forecasts, weather, and sensors..."):
        try:
            html_map = get_roads_html()
            st.components.v1.html(html_map, height=700, scrolling=False)
        except Exception as e:
            st.error(f"❌ Failed to load road map: {e}")

# ----------------------------
# 6) RAIN RADAR EMBED (Sataako.fi)
# ----------------------------
st.markdown("<hr style='margin:0.4em 0;'>", unsafe_allow_html=True)
st.subheader("🌧️ Live Rain Radar")

# Helsinki-area centered map, side panel collapsed
sataako_url = "https://www.sataako.fi?x=2776307.5&y=8438349.3&zoom=8&collapsed=true"

st.components.v1.iframe(
    sataako_url,
    height=700,
    scrolling=False,
)

# ----------------------------
# 7) FOOTER
# ----------------------------
st.markdown("<hr style='margin:0.4em 0;'>", unsafe_allow_html=True)
st.subheader("🔗 External resources")
st.markdown(
    "Explore the detailed FMI local forecast for Paippinen and live Junalahdot departure boards.",
    help="Embedded pages load from en.ilmatieteenlaitos.fi and junalahdot.fi.",
)

st.components.v1.iframe(
    "https://en.ilmatieteenlaitos.fi/local-weather/sipoo/paippinen",
    height=820,
    scrolling=True,
)

train_cols = st.columns(2)
with train_cols[0]:
    st.components.v1.iframe(
        "https://junalahdot.fi/518952272?command=fs&id=219&dt=dep&lang=3&did=47&title=Ainola%20-%20Helsinki",
        height=520,
        scrolling=True,
    )
with train_cols[1]:
    st.components.v1.iframe(
        "https://junalahdot.fi/518952272?command=fs&id=47&dt=dep&lang=3&did=219&title=Helsinki%20-%20Ainola",
        height=520,
        scrolling=True,
    )

st.markdown("<hr style='margin:0.4em 0;'>", unsafe_allow_html=True)
st.caption(
    "Data from FMI and Digitraffic.fi — trains render immediately; "
    "roads and sensors load after. Roads map cached for 5 minutes. "
    "Weather forecasts courtesy of FMI Open Data and Sataako.fi."
)<|MERGE_RESOLUTION|>--- conflicted
+++ resolved
@@ -109,19 +109,11 @@
         }
         .forecast-row:first-of-type {
             border-top: none;
-<<<<<<< HEAD
         }
         .forecast-time {
             font-weight: 600;
             color: #1c2d44;
         }
-=======
-        }
-        .forecast-time {
-            font-weight: 600;
-            color: #1c2d44;
-        }
->>>>>>> 8de4c6f1
         .forecast-icon {
             display: flex;
             justify-content: center;
